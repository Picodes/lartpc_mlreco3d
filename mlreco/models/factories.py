import torch

def model_dict():

#    from . import uresnet_ppn
#    from . import uresnet_ppn_type
    from . import uresnet_lonely
    from . import uresnet
    #from . import chain_track_clustering
    from . import uresnet_ppn_chain
    from . import cluster_gnn
    from . import cluster_bipartite_gnn
    from . import cluster_hierarchy_gnn
    from . import cluster_node_gnn
    from . import cluster_iter_gnn
    from . import cluster_chain_gnn
    from . import cluster_full_gnn
    from . import cluster_group_prior_gnn
    #from . import cluster_mst_gnn
    from . import uresnet_clustering
    from . import flashmatching_model

    from . import discriminative_loss
    from . import clustercnn_single
    from . import clustercnn_se
    from . import clustercnn_density
    from . import sparse_autoencoder

    from . import clusternet
    from . import clustercnn_adaptis
    # from . import cluster_chain
    from . import full_chain
    from . import full_chain_2
    from . import full_chain_3
    from . import full_cnn


    # Make some models available (not all of them, e.g. PPN is not standalone)
    models = {
        # Regular UResNet + PPN
        #"uresnet_ppn": (uresnet_ppn.PPNUResNet, uresnet_ppn.SegmentationLoss),
        # Adding point classification layer
        #"uresnet_ppn_type": (uresnet_ppn_type.PPNUResNet, uresnet_ppn_type.SegmentationLoss),
        # Using SCN built-in UResNet
        "uresnet": (uresnet.UResNet, uresnet.SegmentationLoss),
        # Using our custom UResNet
        "uresnet_lonely": (uresnet_lonely.UResNet, uresnet_lonely.SegmentationLoss),
        # Chain test for track clustering (w/ DBSCAN)
        #"chain_track_clustering": (chain_track_clustering.Chain, chain_track_clustering.ChainLoss),
        "uresnet_ppn_chain": (uresnet_ppn_chain.Chain, uresnet_ppn_chain.ChainLoss),
        # Clustering
        "uresnet_clustering": (uresnet_clustering.UResNet, uresnet_clustering.SegmentationLoss),
        # Edge Model
        #"edge_model": (edge_gnn.EdgeModel, edge_gnn.EdgeChannelLoss),
        # Full Edge Model
        #"full_edge_model": (full_edge_gnn.FullEdgeModel, full_edge_gnn.FullEdgeChannelLoss),
        # Full Node Model
        #"node_model": (node_gnn.NodeModel, node_gnn.NodeChannelLoss),
        # MST edge model
        ##"mst_edge_model": (mst_gnn.MSTEdgeModel, mst_gnn.MSTEdgeChannelLoss),
        # Iterative Edge Model
        #"iter_edge_model": (iter_edge_gnn.IterativeEdgeModel, iter_edge_gnn.IterEdgeChannelLoss),
        # full cluster model
        #"clust_edge_model": (cluster_edge_gnn.EdgeModel, cluster_edge_gnn.EdgeChannelLoss),
        # direction model
        #"clust_dir_model": (cluster_dir_gnn.EdgeModel, cluster_dir_gnn.EdgeChannelLoss),
        # ClusterUNet Single
        "clustercnn_single": (clustercnn_single.ClusterCNN, clustercnn_single.ClusteringLoss),
        # Same as ClusterUNet Single, but coordinate concat is done in first input layer.
        "discriminative_loss": (discriminative_loss.UResNet, discriminative_loss.DiscriminativeLoss),
        # Colossal ClusterNet Model to Wrap them all
        "clusternet": (clusternet.ClusterCNN, clusternet.ClusteringLoss),
        # Density Loss
        "clustercnn_density": (clustercnn_density.ClusterCNN, clustercnn_density.ClusteringLoss),
        # Spatial Embeddings
        "spatial_embeddings": (clustercnn_se.ClusterCNN, clustercnn_se.ClusteringLoss),
        # Spatial Embeddings Stack
        "spatial_embeddings_stack": (clustercnn_se.ClusterCNN2, clustercnn_se.ClusteringLoss),
        # AdaptIS
        "adaptis": (clustercnn_adaptis.ClusterCNN, clustercnn_adaptis.ClusteringLoss),
        # Spatial Embeddings Lovasz free
        "spatial_embeddings_free": (clustercnn_se.ClusterCNN, clustercnn_se.ClusteringLoss),
        # Cluster grouping GNN
        "cluster_gnn": (cluster_gnn.ClustEdgeGNN, cluster_gnn.EdgeChannelLoss),
        # Cluster primary node identification + grouping GNN
        "cluster_full_gnn": (cluster_full_gnn.ClustFullGNN, cluster_full_gnn.ChainLoss),
        # Cluster shower grouping + primary node identification
        "cluster_group_prior_gnn": (cluster_group_prior_gnn.ClustGroupPriorGNN, cluster_group_prior_gnn.GroupPriorLoss),
        # Cluster bipartite grouping GNN
        "cluster_bipartite_gnn": (cluster_bipartite_gnn.ClustBipartiteGNN, cluster_bipartite_gnn.ChainLoss),
        # Cluster hierarchical grouping GNN
        "cluster_hierarchy_gnn": (cluster_hierarchy_gnn.ClustHierarchyGNN, cluster_hierarchy_gnn.ChainLoss),
        # Cluster primary node identification
        "cluster_node_gnn": (cluster_node_gnn.ClustNodeGNN, cluster_node_gnn.NodeChannelLoss),
        # Iterative cluster grouping
        "cluster_iter_gnn": (cluster_iter_gnn.IterativeEdgeModel, cluster_iter_gnn.IterEdgeChannelLoss),
        # Chain of uresnet + ppn + dbscan + primary node gnn + fragment clustering gnn
        "cluster_dbscan_gnn": (cluster_chain_gnn.ChainDBSCANGNN, cluster_chain_gnn.ChainLoss),
        # Flashmatching using encoder and gnn
        "flashmatching": (flashmatching_model.FlashMatchingModel, torch.nn.CrossEntropyLoss(reduction='mean')),
        # CNN Clustering + GNN Chain
<<<<<<< HEAD
        "full_chain": (full_chain.FullChain, full_chain.FullChainLoss),
        "sparse_autoencoder": (sparse_autoencoder.EncoderModel, sparse_autoencoder.EncoderModelLoss)
=======
        #"full_chain": (full_chain.FullChain, full_chain.FullChainLoss)
        #"full_chain": (full_chain_2.FullChain, full_chain_2.FullChainLoss)
        "full_chain": (full_chain_3.FullChain, full_chain_3.FullChainLoss),
        "full_cnn": (full_cnn.FullChain, full_cnn.FullChainLoss)
>>>>>>> d6b9828f
        # Cluster grouping GNN with MST
        #"cluster_mst_gnn": (cluster_mst_gnn.MSTEdgeModel, cluster_mst_gnn.MSTEdgeChannelLoss),
    }
    # "chain_gnn": (chain_gnn.Chain, chain_gnn.ChainLoss)
    return models


def construct(name):
    models = model_dict()
    if name not in models:
        raise Exception("Unknown model name provided: %s" % name)
    return models[name]<|MERGE_RESOLUTION|>--- conflicted
+++ resolved
@@ -99,15 +99,11 @@
         # Flashmatching using encoder and gnn
         "flashmatching": (flashmatching_model.FlashMatchingModel, torch.nn.CrossEntropyLoss(reduction='mean')),
         # CNN Clustering + GNN Chain
-<<<<<<< HEAD
-        "full_chain": (full_chain.FullChain, full_chain.FullChainLoss),
-        "sparse_autoencoder": (sparse_autoencoder.EncoderModel, sparse_autoencoder.EncoderModelLoss)
-=======
+        "sparse_autoencoder": (sparse_autoencoder.EncoderModel, sparse_autoencoder.EncoderModelLoss),
         #"full_chain": (full_chain.FullChain, full_chain.FullChainLoss)
         #"full_chain": (full_chain_2.FullChain, full_chain_2.FullChainLoss)
         "full_chain": (full_chain_3.FullChain, full_chain_3.FullChainLoss),
         "full_cnn": (full_cnn.FullChain, full_cnn.FullChainLoss)
->>>>>>> d6b9828f
         # Cluster grouping GNN with MST
         #"cluster_mst_gnn": (cluster_mst_gnn.MSTEdgeModel, cluster_mst_gnn.MSTEdgeChannelLoss),
     }
