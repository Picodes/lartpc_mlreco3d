from __future__ import absolute_import
from __future__ import division
from __future__ import print_function
import torch
from torch_geometric.nn import MetaLayer, NNConv

class EncoderModel(torch.nn.Module):

    def __init__(self, cfg):
        super(EncoderModel, self).__init__()
        import sparseconvnet as scn

        # Get the model input parameters
        model_config = cfg

        # Take the parameters from the config
        self._dimension = model_config.get('dimension', 3)
        self.num_strides = model_config.get('num_stride', 4)
        self.final_number_features =  model_config.get('feat_per_pixel', 4)
        self.nInputFeatures = model_config.get('input_feat_enc', 1)
        self.leakiness = model_config.get('leakiness_enc', 0)
        self.spatial_size = model_config.get('inp_spatial_size', 1024) #Must be a power of 2
<<<<<<< HEAD
        
        
        self.initial_features_number = 1
        
        self.out_spatial_size = int(self.spatial_size/4**(self.num_strides-1))
        self.output = self.final_number_features*self.out_spatial_size**3   
        
        # UNet number of features per level, was m*i
        nPlanes = [max(self.initial_features_number,int((i-1)*self.final_number_features/self.num_strides)) for i in range(1, self.num_strides+1)]  
        
=======
        self.feat_aug_mode = model_config.get('feat_aug_mode', 'constant')
        self.use_linear_output = model_config.get('use_linear_output', False)
        self.num_output_feats = model_config.get('num_output_feats', 64)

        self.out_spatial_size = int(self.spatial_size/4**(self.num_strides-1))
        self.output = self.m*self.out_spatial_size**3

        nPlanes = [self.m for i in range(1, self.num_strides+1)]  # UNet number of features per level
        if self.feat_aug_mode == 'linear':
            nPlanes = [self.m * i for i in range(1, self.num_strides + 1)]
        elif self.feat_aug_mode == 'power':
            nPlanes = [self.m * pow(2, i) for i in range(self.num_strides)]
        elif self.feat_aug_mode != 'constant':
            raise ValueError('Feature augmentation mode not recognized')
>>>>>>> d4527690
        kernel_size = 2
        downsample = [kernel_size, 2]  # [filter size, filter stride]


        #Input for tpc voxels
        self.input = scn.Sequential().add(
           scn.InputLayer(self._dimension, self.spatial_size, mode=3)).add(
           scn.SubmanifoldConvolution(self._dimension, self.nInputFeatures, self.final_number_features, 3, False)) # Kernel size 3, no bias
        self.concat = scn.JoinTable()

        # Encoding TPC
        self.bn = scn.BatchNormLeakyReLU(nPlanes[0], leakiness=self.leakiness)
        self.encoding_conv = scn.Sequential()
        for i in range(self.num_strides):
            module2 = scn.Sequential()
            if i < self.num_strides-1:
                module2.add(
                    scn.BatchNormLeakyReLU(nPlanes[i], leakiness=self.leakiness)).add(
                    scn.Convolution(self._dimension, nPlanes[i], nPlanes[i+1],
                        downsample[0], downsample[1], False)).add(
                    scn.AveragePooling(self._dimension, 2, 2))

            self.encoding_conv.add(module2)

        self.output = scn.Sequential().add(
           scn.SparseToDense(self._dimension,nPlanes[-1]))

        if self.use_linear_output:
            input_size = nPlanes[-1] * (self.out_spatial_size ** self._dimension)
            self.linear = torch.nn.Linear(input_size, self.num_output_feats)

    def forward(self, point_cloud):
        # We separate the coordinate tensor from the feature tensor
        coords = point_cloud[:, 0:self._dimension+1].float()
        features = point_cloud[:, self._dimension+1:].float()

        x = self.input((coords, features))

        # We send x through all the encoding layers
        feature_maps = [x]
        feature_ppn = [x]
        for i, layer in enumerate(self.encoding_conv):
            x = self.encoding_conv[i](x)

        x = self.output(x)

        #Then we flatten the vector
        x = x.view(-1,(x.size()[2]*x.size()[2]*x.size()[2]*x.size()[1]))

        # Go through linear layer if necessary
        if self.use_linear_output:
            x = self.linear(x)
            x = x.view(-1, self.num_output_feats)

        return x<|MERGE_RESOLUTION|>--- conflicted
+++ resolved
@@ -15,23 +15,11 @@
 
         # Take the parameters from the config
         self._dimension = model_config.get('dimension', 3)
-        self.num_strides = model_config.get('num_stride', 4)
-        self.final_number_features =  model_config.get('feat_per_pixel', 4)
+        self.num_strides = model_config.get('num_stride', 11)
+        self.m =  model_config.get('feat_per_pixel', 4)
         self.nInputFeatures = model_config.get('input_feat_enc', 1)
         self.leakiness = model_config.get('leakiness_enc', 0)
         self.spatial_size = model_config.get('inp_spatial_size', 1024) #Must be a power of 2
-<<<<<<< HEAD
-        
-        
-        self.initial_features_number = 1
-        
-        self.out_spatial_size = int(self.spatial_size/4**(self.num_strides-1))
-        self.output = self.final_number_features*self.out_spatial_size**3   
-        
-        # UNet number of features per level, was m*i
-        nPlanes = [max(self.initial_features_number,int((i-1)*self.final_number_features/self.num_strides)) for i in range(1, self.num_strides+1)]  
-        
-=======
         self.feat_aug_mode = model_config.get('feat_aug_mode', 'constant')
         self.use_linear_output = model_config.get('use_linear_output', False)
         self.num_output_feats = model_config.get('num_output_feats', 64)
@@ -46,7 +34,6 @@
             nPlanes = [self.m * pow(2, i) for i in range(self.num_strides)]
         elif self.feat_aug_mode != 'constant':
             raise ValueError('Feature augmentation mode not recognized')
->>>>>>> d4527690
         kernel_size = 2
         downsample = [kernel_size, 2]  # [filter size, filter stride]
 
@@ -54,7 +41,7 @@
         #Input for tpc voxels
         self.input = scn.Sequential().add(
            scn.InputLayer(self._dimension, self.spatial_size, mode=3)).add(
-           scn.SubmanifoldConvolution(self._dimension, self.nInputFeatures, self.final_number_features, 3, False)) # Kernel size 3, no bias
+           scn.SubmanifoldConvolution(self._dimension, self.nInputFeatures, self.m, 3, False)) # Kernel size 3, no bias
         self.concat = scn.JoinTable()
 
         # Encoding TPC
@@ -66,12 +53,11 @@
                 module2.add(
                     scn.BatchNormLeakyReLU(nPlanes[i], leakiness=self.leakiness)).add(
                     scn.Convolution(self._dimension, nPlanes[i], nPlanes[i+1],
-                        downsample[0], downsample[1], False)).add(
-                    scn.AveragePooling(self._dimension, 2, 2))
+                        downsample[0], downsample[1], False))
 
             self.encoding_conv.add(module2)
-
-        self.output = scn.Sequential().add(
+            
+        self.to_dense = scn.Sequential().add(
            scn.SparseToDense(self._dimension,nPlanes[-1]))
 
         if self.use_linear_output:
@@ -91,10 +77,11 @@
         for i, layer in enumerate(self.encoding_conv):
             x = self.encoding_conv[i](x)
 
-        x = self.output(x)
+        x = self.to_dense(x)
 
         #Then we flatten the vector
         x = x.view(-1,(x.size()[2]*x.size()[2]*x.size()[2]*x.size()[1]))
+        print(x.size())
 
         # Go through linear layer if necessary
         if self.use_linear_output:
