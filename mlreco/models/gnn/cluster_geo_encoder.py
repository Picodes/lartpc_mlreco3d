--- conflicted
+++ resolved
@@ -183,10 +183,7 @@
             from mlreco.utils.gnn.data import cluster_edge_features
             feats = torch.tensor(cluster_edge_features(voxels.detach().cpu().numpy(), clusts, edge_index), dtype=voxels.dtype, device=voxels.device)
         else:
-<<<<<<< HEAD
             # Here is a torch-based implementation of cluster_edge_features
-=======
->>>>>>> 99b70dab
             feats = []
             for e in edge_index.T:
 
@@ -216,18 +213,9 @@
         # If the graph is undirected, infer reciprocal features
         if undirected:
             feats_flip = feats.clone()
-<<<<<<< HEAD
-            feats_flip[:, :3] = feats[:, 3:6]
-            feats_flip[:, 3:6] = feats[:, :3]
-            feats_flip[:, 6:9] = -feats[:, 6:9]
-            feats = torch.cat([feats, feats_flip])
-
-        return feats
-=======
             feats_flip[:,:3] = feats[:,3:6]
             feats_flip[:,3:6] = feats[:,:3]
             feats_flip[:,6:9] = -feats[:,6:9]
             feats = torch.cat([feats,feats_flip])
 
-        return feats
->>>>>>> 99b70dab
+        return feats