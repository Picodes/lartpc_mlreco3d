from __future__ import absolute_import
from __future__ import division
from __future__ import print_function
import torch
from mlreco.models.layers.extract_feature_map import Selection, Multiply, AddLabels


class PPNUResNet(torch.nn.Module):
    """
    Monolithic PPN + UResNet model.
    See `uresnet_ppn_chain` for a modular approach.
    Input: tuple (point_cloud, labels)
    """
    def __init__(self, cfg):
        super(PPNUResNet, self).__init__()
        import sparseconvnet as scn
        model_config = cfg
        self._model_config = model_config
        dimension = model_config['data_dim']
        reps = 2  # Conv block repetition factor
        kernel_size = 2  # Use input_spatial_size method for other values?
        m = model_config['filters']  # Unet number of features
        nPlanes = [i*m for i in range(1, model_config['num_strides']+1)]  # UNet number of features per level
        # nPlanes = [(2**i) * m for i in range(1, num_strides+1)]  # UNet number of features per level
        nInputFeatures = 1

        downsample = [kernel_size, 2]# downsample = [filter size, filter stride]
        self.last = None
        leakiness = 0
        def block(m, a, b):
            # ResNet style blocks
            m.add(scn.ConcatTable()
                  .add(scn.Identity() if a == b else scn.NetworkInNetwork(a, b, False))
                  .add(scn.Sequential()
                    .add(scn.BatchNormLeakyReLU(a, leakiness=leakiness))
                    .add(scn.SubmanifoldConvolution(dimension, a, b, 3, False))
                    .add(scn.BatchNormLeakyReLU(b, leakiness=leakiness))
                    .add(scn.SubmanifoldConvolution(dimension, b, b, 3, False)))
             ).add(scn.AddTable())

        self.input = scn.Sequential().add(
           scn.InputLayer(dimension, model_config['spatial_size'], mode=3)).add(
           scn.SubmanifoldConvolution(dimension, nInputFeatures, m, 3, False)) # Kernel size 3, no bias
        self.concat = scn.JoinTable()

        # Encoding
        self.bn = scn.BatchNormLeakyReLU(nPlanes[0], leakiness=leakiness)
        self.encoding_block = scn.Sequential()
        self.encoding_conv = scn.Sequential()
        module = scn.Sequential()
        for i in range(model_config['num_strides']):
            module = scn.Sequential()
            for _ in range(reps):
                block(module, nPlanes[i], nPlanes[i])
            self.encoding_block.add(module)
            module2 = scn.Sequential()
            if i < model_config['num_strides']-1:
                module2.add(
                    scn.BatchNormLeakyReLU(nPlanes[i], leakiness=leakiness)).add(
                    scn.Convolution(dimension, nPlanes[i], nPlanes[i+1],
                        downsample[0], downsample[1], False))
            self.encoding_conv.add(module2)
        self.encoding = module

        # Decoding
        self.decoding_conv, self.decoding_blocks = scn.Sequential(), scn.Sequential()
        for i in range(model_config['num_strides']-2, -1, -1):
            module1 = scn.Sequential().add(
                scn.BatchNormLeakyReLU(nPlanes[i+1], leakiness=leakiness)).add(
                scn.Deconvolution(dimension, nPlanes[i+1], nPlanes[i],
                    downsample[0], downsample[1], False))
            self.decoding_conv.add(module1)
            module2 = scn.Sequential()
            for j in range(reps):
                block(module2, nPlanes[i] * (2 if j==0 else 1), nPlanes[i])
            self.decoding_blocks.add(module2)

        self.output = scn.Sequential().add(
           scn.BatchNormReLU(m)).add(
           scn.OutputLayer(dimension))

        self.linear = torch.nn.Linear(m, model_config['num_classes'])

        # PPN stuff
        self.half_stride = int(model_config['num_strides']/2.0)
        self.ppn1_conv = scn.SubmanifoldConvolution(dimension, nPlanes[-1], nPlanes[-1], 3, False)
        self.ppn1_scores = scn.SubmanifoldConvolution(dimension, nPlanes[-1], 2, 3, False)

        self.selection1 = Selection()
        self.selection2 = Selection()
        self.unpool1 = scn.Sequential()
        for i in range(model_config['num_strides']-self.half_stride-1):
            self.unpool1.add(scn.UnPooling(dimension, downsample[0], downsample[1]))

        self.unpool2 = scn.Sequential()
        for i in range(self.half_stride):
            self.unpool2.add(scn.UnPooling(dimension, downsample[0], downsample[1]))

        middle_filters = int(m * self.half_stride * (self.half_stride + 1) / 2.0)
        self.ppn2_conv = scn.SubmanifoldConvolution(dimension, middle_filters, middle_filters, 3, False)
        self.ppn2_scores = scn.SubmanifoldConvolution(dimension, middle_filters, 2, 3, False)
        self.multiply1 = Multiply()
        self.multiply2 = Multiply()

        self.ppn3_conv = scn.SubmanifoldConvolution(dimension, nPlanes[0], nPlanes[0], 3, False)
        self.ppn3_pixel_pred = scn.SubmanifoldConvolution(dimension, nPlanes[0], dimension, 3, False)
        self.ppn3_scores = scn.SubmanifoldConvolution(dimension, nPlanes[0], 2, 3, False)

        self.add_labels1 = AddLabels()
        self.add_labels2 = AddLabels()

    def forward(self, input):
        """
        point_cloud is a list of length minibatch size (assumes mbs = 1)
        point_cloud[0] has 3 spatial coordinates + 1 batch coordinate + 1 feature
        label has shape (point_cloud.shape[0] + 5*num_labels, 1)
        label contains segmentation labels for each point + coords of gt points
        """
<<<<<<< HEAD
        use_encoding = False  # Whether to use encoding or decoding path (PPN)

=======
        use_encoding = False
>>>>>>> ea60713e
        point_cloud, label = input
        # Now shape (num_label, 5) for 3 coords + batch id + point type
        # Remove point type
        label = label[:, :-1]
        coords = point_cloud[:, 0:-1].float()
        features = point_cloud[:, -1][:, None].float()

        # U-ResNet encoding
        x = self.input((coords, features))
        feature_maps = [x]
        feature_ppn = [x]
        for i, layer in enumerate(self.encoding_block):
            x = self.encoding_block[i](x)
            feature_maps.append(x)
            x = self.encoding_conv[i](x)
            feature_ppn.append(x)

        # U-ResNet decoding
        feature_ppn2 = [x]
        for i, layer in enumerate(self.decoding_conv):
            # print(i, 'decoding')
            encoding_block = feature_maps[-i-2]
            x = layer(x)
            x = self.concat([encoding_block, x])
            x = self.decoding_blocks[i](x)
            feature_ppn2.append(x)

        x = self.output(x)
        x = self.linear(x)  # Output of UResNet

        # PPN layers
        if use_encoding:
            y = self.ppn1_conv(feature_ppn[-1])
        else:
            y = self.ppn1_conv(feature_ppn2[0])

        ppn1_scores = self.ppn1_scores(y)
        mask = self.selection1(ppn1_scores)
        attention = self.unpool1(mask)
        if self.training:
            with torch.no_grad():
                attention = self.add_labels1(attention, torch.cat([label[:, :-1]/2**self.half_stride, label[:, -1][:, None]], dim=1).long())

        if use_encoding:
            y = feature_ppn[self.half_stride]
        else:
            y = feature_ppn2[self.half_stride]
        y = self.multiply1(y, attention)
        y = self.ppn2_conv(y)
        ppn2_scores = self.ppn2_scores(y)
        mask2 = self.selection2(ppn2_scores)
        attention2 = self.unpool2(mask2)
        if self.training:
            with torch.no_grad():
                attention2 = self.add_labels2(attention2, label.long())
        if use_encoding:
            z = feature_ppn[0]
        else:
            z = feature_ppn2[-1]

        z = self.multiply2(z, attention2)
        z = self.ppn3_conv(z)
        ppn3_pixel_pred = self.ppn3_pixel_pred(z)
        ppn3_scores = self.ppn3_scores(z)
        # Batch index is implicit, assumed to be in correspondence with data
        pixel_pred = ppn3_pixel_pred.features
        scores = ppn3_scores.features
        if torch.cuda.is_available():
            result = [[torch.cat([pixel_pred, scores], dim=1)],
                      [torch.cat([ppn1_scores.get_spatial_locations().cuda().float(), ppn1_scores.features], dim=1)],
                      [torch.cat([ppn2_scores.get_spatial_locations().cuda().float(), ppn2_scores.features], dim=1)],
                      [x],
                      [attention.features],
                      [attention2.features]]
        else:
            result = [[torch.cat([pixel_pred, scores], dim=1)],
                      [torch.cat([ppn1_scores.get_spatial_locations().float(), ppn1_scores.features], dim=1)],
                      [torch.cat([ppn2_scores.get_spatial_locations().float(), ppn2_scores.features], dim=1)],
                      [x],
                      [attention.features],
                      [attention2.features]]

        return result
            
class SegmentationLoss(torch.nn.modules.loss._Loss):
    """
    Loss function for UResNet + PPN
    Computes following losses and sums them:
    - cross-entropy loss for UResNet segmentation
    - cross-entropy loss for PPN1 and PPN2 predictions (pixels of interest)
    - cross-entropy loss for PPN3 scores predictions (px within 5px of gt point)
    - distance loss for PPN3 positions predictions
    """
    def __init__(self, cfg, reduction='sum'):
        super(SegmentationLoss, self).__init__(reduction=reduction)
        self._cfg = cfg['modules']['uresnet_ppn']
        self.cross_entropy = torch.nn.CrossEntropyLoss(reduction='none')

    def distances(self, v1, v2):
        v1_2 = v1.unsqueeze(1).expand(v1.size(0), v2.size(0), v1.size(1)).double()
        v2_2 = v2.unsqueeze(0).expand(v1.size(0), v2.size(0), v1.size(1)).double()
        return torch.sqrt(torch.pow(v2_2 - v1_2, 2).sum(2))

    def forward(self, segmentation, label, particles, weight=None):
        """
        segmentation[0], label and weight are lists of size #gpus = batch_size.
        segmentation has only 1 element because UResNet returns only 1 element.
        label[0] has shape (N, 1) where N is #pts across minibatch_size events.
        weight can be None.
        """
        segmentation = segmentation[0] # Fix for unknown reason
        assert len(segmentation[0]) == len(label)
        assert len(particles) == len(label)
        if weight is not None:
            assert len(label) == len(weight)
        batch_ids = [d[:, -2] for d in label]
        total_loss = 0.
        total_acc = 0.
        ppn_count = 0.
        total_distance, total_class = 0., 0.
        total_loss_ppn1, total_loss_ppn2 = 0., 0.
        total_acc_ppn1, total_acc_ppn2 = 0., 0.
        uresnet_loss, uresnet_acc = 0., 0.
        data_dim = self._cfg['data_dim']
        
        # loop over gpus
        for i in range(len(label)):
            event_particles = particles[i]
            for b in batch_ids[i].unique():
                batch_index = batch_ids[i] == b
                event_data = label[i][batch_index][:, :-2]  # (N, 3)
                ppn1_batch_index = segmentation[1][i][:, -3] == b.float()
                ppn2_batch_index = segmentation[2][i][:, -3] == b.float()
                event_ppn1_data = segmentation[1][i][ppn1_batch_index][:, :-3]  # (N1, 3)
                event_ppn2_data = segmentation[2][i][ppn2_batch_index][:, :-3]  # (N2, 3)
                anchors = (event_data + 0.5).float()

                event_pixel_pred = segmentation[0][i][batch_index][:, :data_dim] + anchors # (N, 3)
                event_scores = segmentation[0][i][batch_index][:, data_dim:(data_dim+2)]  # (N, 2)
                event_ppn1_scores = segmentation[1][i][ppn1_batch_index][:, -2:]  # (N1, 2)
                event_ppn2_scores = segmentation[2][i][ppn2_batch_index][:, -2:]  # (N2, 2)

                event_segmentation = segmentation[3][i][batch_index]  # (N, num_classes)
                event_label = label[i][batch_index][:, -1][:, None]  # (N, 1)

                # 1. Loss for semantic segmentation
                event_label = torch.squeeze(event_label, dim=-1).long()
                loss_seg = self.cross_entropy(event_segmentation, event_label)
                if weight is not None:
                    event_weight = weight[i][batch_index]
                    event_weight = torch.squeeze(event_weight, dim=-1).float()
                    uresnet_loss += torch.mean(loss_seg * event_weight)
                else:
                    uresnet_loss += torch.mean(loss_seg)

                # 2. Accuracy for semantic segmentation
                predicted_labels = torch.argmax(event_segmentation, dim=-1)
                acc = (predicted_labels == event_label).sum().item() / float(predicted_labels.nelement())
                uresnet_acc += acc

                # PPN stuff
                event_label = event_particles[event_particles[:, -2] == b][:, :-2]  # (N_gt, 3)
                if event_label.size(0) > 0:
                    # Mask: only consider pixels that were selected
                    event_mask = segmentation[5][i][batch_index]
                    event_mask = (~(event_mask == 0)).any(dim=1)  # (N,)
                    event_pixel_pred = event_pixel_pred[event_mask]
                    event_scores = event_scores[event_mask]
                    event_data = event_data[event_mask]
                    # Mask for PPN2: only consider pixels selected by PPN1
                    event_ppn2_mask = (~(segmentation[4][i][ppn2_batch_index] == 0)).any(dim=1)
                    event_ppn2_data = event_ppn2_data[event_ppn2_mask]
                    event_ppn2_scores = event_ppn2_scores[event_ppn2_mask]

                    # 3. Segmentation loss (predict positives)
                    d = self.distances(event_label, event_pixel_pred)
                    d_true = self.distances(event_label, event_data)
                    positives = (d_true < 5).any(dim=0)  # FIXME can be empty
                    if positives.shape[0] == 0:
                        continue
                    loss_seg = torch.mean(self.cross_entropy(event_scores.double(), positives.long()))
                    total_class += loss_seg

                    # 4. Accuracy for scores
                    predicted_labels = torch.argmax(event_scores, dim=-1)
                    acc = (predicted_labels == positives.long()).sum().item() / float(predicted_labels.nelement())

                    # 5. Loss ppn1 & ppn2 (predict positives)
                    d_true_ppn1 = self.distances(event_label/(2**(self._cfg['num_strides']-1)), event_ppn1_data)
                    d_true_ppn2 = self.distances(event_label/(2**(int(self._cfg['num_strides']/2))), event_ppn2_data)
                    positives_ppn1 = (d_true_ppn1 < 1).any(dim=0)
                    positives_ppn2 = (d_true_ppn2 < 1).any(dim=0)
                    loss_seg_ppn1 = torch.mean(self.cross_entropy(event_ppn1_scores.double(), positives_ppn1.long()))
                    loss_seg_ppn2 = torch.mean(self.cross_entropy(event_ppn2_scores.double(), positives_ppn2.long()))
                    # Weight the segmentation loss for PPN1 and PPN2
                    # pos = positives_ppn1.float().sum() / float(positives_ppn1.nelement())
                    # pos2 = positives_ppn2.float().sum() / float(positives_ppn2.nelement())
                    # loss_seg_ppn1 = torch.mean(torch.nn.functional.cross_entropy(event_ppn1_scores.double(), positives_ppn1.long(), reduction='none', weight=torch.Tensor([pos, 1-pos]).double().cuda()))
                    # loss_seg_ppn2 = torch.mean(torch.nn.functional.cross_entropy(event_ppn2_scores.double(), positives_ppn2.long(), reduction='none', weight=torch.Tensor([pos2, 1-pos2]).double().cuda()))
                    predicted_labels_ppn1 = torch.argmax(event_ppn1_scores, dim=-1)
                    predicted_labels_ppn2 = torch.argmax(event_ppn2_scores, dim=-1)
                    acc_ppn1 = (predicted_labels_ppn1 == positives_ppn1.long()).sum().item() / float(predicted_labels_ppn1.nelement())
                    acc_ppn2 = (predicted_labels_ppn2 == positives_ppn2.long()).sum().item() / float(predicted_labels_ppn2.nelement())

                    # 6. Distance loss
                    # positives = (d_true[:, event_mask] < 5).any(dim=0)
                    # distances_positives = d[:, event_mask][:, positives]
                    distances_positives = d[:, positives]
                    if distances_positives.shape[1] > 0:
                        d2, _ = torch.min(distances_positives, dim=0)
                        loss_seg += d2.mean()
                        total_distance += d2.mean()

                    total_loss_ppn1 += loss_seg_ppn1
                    total_loss_ppn2 += loss_seg_ppn2
                    total_acc_ppn1 += acc_ppn1
                    total_acc_ppn2 += acc_ppn2
                    total_loss += (loss_seg + loss_seg_ppn1 + loss_seg_ppn2).float()
                    total_acc += acc
                    ppn_count += 1
                else:
                    print("No particles !")

        # print(ppn_count)
        ppn_results = {
            'ppn_acc': total_acc,
            'ppn_loss': total_loss,
            'loss_class': total_class,
            'loss_distance': total_distance,
            'loss_ppn1': total_loss_ppn1,
            'loss_ppn2': total_loss_ppn2,
            'acc_ppn1': total_acc_ppn1,
            'acc_ppn2': total_acc_ppn2
        }
        ppn_results_keys = list(ppn_results.keys())
        for key in ppn_results_keys:
            ppn_results[key + '_count'] = ppn_count
        return {
            'accuracy': uresnet_acc,
            'loss_seg': uresnet_loss + total_loss,
            'uresnet_acc': uresnet_acc,
            'uresnet_loss': uresnet_loss,
            **ppn_results
        }<|MERGE_RESOLUTION|>--- conflicted
+++ resolved
@@ -11,16 +11,15 @@
     See `uresnet_ppn_chain` for a modular approach.
     Input: tuple (point_cloud, labels)
     """
-    def __init__(self, cfg):
+    def __init__(self, model_config):
         super(PPNUResNet, self).__init__()
         import sparseconvnet as scn
-        model_config = cfg
-        self._model_config = model_config
-        dimension = model_config['data_dim']
+        self._model_config = model_config['modules']['uresnet_ppn']
+        dimension = self._model_config['data_dim']
         reps = 2  # Conv block repetition factor
         kernel_size = 2  # Use input_spatial_size method for other values?
-        m = model_config['filters']  # Unet number of features
-        nPlanes = [i*m for i in range(1, model_config['num_strides']+1)]  # UNet number of features per level
+        m = self._model_config['filters']  # Unet number of features
+        nPlanes = [i*m for i in range(1, self._model_config['num_strides']+1)]  # UNet number of features per level
         # nPlanes = [(2**i) * m for i in range(1, num_strides+1)]  # UNet number of features per level
         nInputFeatures = 1
 
@@ -39,7 +38,7 @@
              ).add(scn.AddTable())
 
         self.input = scn.Sequential().add(
-           scn.InputLayer(dimension, model_config['spatial_size'], mode=3)).add(
+           scn.InputLayer(dimension, self._model_config['spatial_size'], mode=3)).add(
            scn.SubmanifoldConvolution(dimension, nInputFeatures, m, 3, False)) # Kernel size 3, no bias
         self.concat = scn.JoinTable()
 
@@ -48,13 +47,13 @@
         self.encoding_block = scn.Sequential()
         self.encoding_conv = scn.Sequential()
         module = scn.Sequential()
-        for i in range(model_config['num_strides']):
+        for i in range(self._model_config['num_strides']):
             module = scn.Sequential()
             for _ in range(reps):
                 block(module, nPlanes[i], nPlanes[i])
             self.encoding_block.add(module)
             module2 = scn.Sequential()
-            if i < model_config['num_strides']-1:
+            if i < self._model_config['num_strides']-1:
                 module2.add(
                     scn.BatchNormLeakyReLU(nPlanes[i], leakiness=leakiness)).add(
                     scn.Convolution(dimension, nPlanes[i], nPlanes[i+1],
@@ -64,7 +63,7 @@
 
         # Decoding
         self.decoding_conv, self.decoding_blocks = scn.Sequential(), scn.Sequential()
-        for i in range(model_config['num_strides']-2, -1, -1):
+        for i in range(self._model_config['num_strides']-2, -1, -1):
             module1 = scn.Sequential().add(
                 scn.BatchNormLeakyReLU(nPlanes[i+1], leakiness=leakiness)).add(
                 scn.Deconvolution(dimension, nPlanes[i+1], nPlanes[i],
@@ -79,17 +78,17 @@
            scn.BatchNormReLU(m)).add(
            scn.OutputLayer(dimension))
 
-        self.linear = torch.nn.Linear(m, model_config['num_classes'])
+        self.linear = torch.nn.Linear(m, self._model_config['num_classes'])
 
         # PPN stuff
-        self.half_stride = int(model_config['num_strides']/2.0)
+        self.half_stride = int(self._model_config['num_strides']/2.0)
         self.ppn1_conv = scn.SubmanifoldConvolution(dimension, nPlanes[-1], nPlanes[-1], 3, False)
         self.ppn1_scores = scn.SubmanifoldConvolution(dimension, nPlanes[-1], 2, 3, False)
 
         self.selection1 = Selection()
         self.selection2 = Selection()
         self.unpool1 = scn.Sequential()
-        for i in range(model_config['num_strides']-self.half_stride-1):
+        for i in range(self._model_config['num_strides']-self.half_stride-1):
             self.unpool1.add(scn.UnPooling(dimension, downsample[0], downsample[1]))
 
         self.unpool2 = scn.Sequential()
@@ -116,12 +115,7 @@
         label has shape (point_cloud.shape[0] + 5*num_labels, 1)
         label contains segmentation labels for each point + coords of gt points
         """
-<<<<<<< HEAD
         use_encoding = False  # Whether to use encoding or decoding path (PPN)
-
-=======
-        use_encoding = False
->>>>>>> ea60713e
         point_cloud, label = input
         # Now shape (num_label, 5) for 3 coords + batch id + point type
         # Remove point type
@@ -232,7 +226,7 @@
         label[0] has shape (N, 1) where N is #pts across minibatch_size events.
         weight can be None.
         """
-        segmentation = segmentation[0] # Fix for unknown reason
+        #segmentation = segmentation[0] # Fix for unknown reason
         assert len(segmentation[0]) == len(label)
         assert len(particles) == len(label)
         if weight is not None:
